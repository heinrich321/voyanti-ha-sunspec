"""Sensor platform for SunSpec."""
import logging

from homeassistant.components.sensor import DEVICE_CLASS_CURRENT
from homeassistant.components.sensor import DEVICE_CLASS_ENERGY
from homeassistant.components.sensor import DEVICE_CLASS_TEMPERATURE
from homeassistant.components.sensor import DEVICE_CLASS_VOLTAGE
<<<<<<< HEAD
from homeassistant.components.sensor import (
    SensorDeviceClass,
)
=======
from homeassistant.components.sensor import RestoreSensor
from homeassistant.components.sensor import SensorDeviceClass
>>>>>>> d524f074
from homeassistant.components.sensor import SensorEntity
from homeassistant.components.sensor import STATE_CLASS_MEASUREMENT
from homeassistant.components.sensor import STATE_CLASS_TOTAL_INCREASING
from homeassistant.const import DATA_RATE_BITS_PER_SECOND
from homeassistant.const import DATA_RATE_MEGABITS_PER_SECOND
from homeassistant.const import DEGREE
from homeassistant.const import DEVICE_CLASS_POWER
from homeassistant.const import ELECTRIC_CURRENT_AMPERE
from homeassistant.const import ELECTRIC_POTENTIAL_VOLT
from homeassistant.const import ENERGY_KILO_WATT_HOUR
from homeassistant.const import ENERGY_WATT_HOUR
from homeassistant.const import FREQUENCY_HERTZ
from homeassistant.const import IRRADIATION_WATTS_PER_SQUARE_METER
from homeassistant.const import LENGTH_METERS
from homeassistant.const import LENGTH_MILLIMETERS
from homeassistant.const import PERCENTAGE
from homeassistant.const import POWER_VOLT_AMPERE
from homeassistant.const import POWER_WATT
from homeassistant.const import PRESSURE_HPA
from homeassistant.const import SPEED_METERS_PER_SECOND
from homeassistant.const import TEMP_CELSIUS
from homeassistant.const import TIME_MILLISECONDS
from homeassistant.const import TIME_SECONDS

from . import get_sunspec_unique_id
from .const import CONF_PREFIX
from .const import DOMAIN
from .entity import SunSpecEntity


_LOGGER: logging.Logger = logging.getLogger(__package__)

ICON_DEFAULT = "mdi:information-outline"
ICON_AC_AMPS = "mdi:current-ac"
ICON_DC_AMPS = "mdi:current-dc"
ICON_VOLT = "mdi:lightning-bolt"
ICON_POWER = "mdi:solar-power"
ICON_FREQ = "mdi:sine-wave"
ICON_ENERGY = "mdi:solar-panel"
ICON_TEMP = "mdi:thermometer"

HA_META = {
    "A": [ELECTRIC_CURRENT_AMPERE, ICON_AC_AMPS, DEVICE_CLASS_CURRENT],
    "HPa": [PRESSURE_HPA, ICON_DEFAULT, None],
    "Hz": [FREQUENCY_HERTZ, ICON_FREQ, None],
    "Mbps": [DATA_RATE_MEGABITS_PER_SECOND, ICON_DEFAULT, None],
    "V": [ELECTRIC_POTENTIAL_VOLT, ICON_VOLT, DEVICE_CLASS_VOLTAGE],
    "VA": [POWER_VOLT_AMPERE, ICON_POWER, None],
    "VAr": [POWER_VOLT_AMPERE, ICON_POWER, None],
    "W": [POWER_WATT, ICON_POWER, DEVICE_CLASS_POWER],
    "W/m2": [IRRADIATION_WATTS_PER_SQUARE_METER, ICON_DEFAULT, None],
    "Wh": [ENERGY_WATT_HOUR, ICON_ENERGY, DEVICE_CLASS_ENERGY],
    "WH": [ENERGY_WATT_HOUR, ICON_ENERGY, DEVICE_CLASS_ENERGY],
    "bps": [DATA_RATE_BITS_PER_SECOND, ICON_DEFAULT, None],
    "deg": [DEGREE, ICON_TEMP, DEVICE_CLASS_TEMPERATURE],
    "Degrees": [DEGREE, ICON_TEMP, DEVICE_CLASS_TEMPERATURE],
    "C": [TEMP_CELSIUS, ICON_TEMP, DEVICE_CLASS_TEMPERATURE],
    "kWh": [ENERGY_KILO_WATT_HOUR, ICON_ENERGY, DEVICE_CLASS_ENERGY],
    "m/s": [SPEED_METERS_PER_SECOND, ICON_DEFAULT, None],
    "mSecs": [TIME_MILLISECONDS, ICON_DEFAULT, None],
    "meters": [LENGTH_METERS, ICON_DEFAULT, None],
    "mm": [LENGTH_MILLIMETERS, ICON_DEFAULT, None],
    "%": [PERCENTAGE, ICON_DEFAULT, None],
    "Secs": [TIME_SECONDS, ICON_DEFAULT, None],
    "enum16": [None, ICON_DEFAULT, SensorDeviceClass.ENUM],
    "bitfield32": [None, ICON_DEFAULT, SensorDeviceClass.ENUM],
}


async def async_setup_entry(hass, entry, async_add_devices):
    """Setup sensor platform."""
    coordinator = hass.data[DOMAIN][entry.entry_id]
    sensors = []
    device_info = await coordinator.api.async_get_device_info()
    prefix = entry.options.get(CONF_PREFIX, entry.data.get(CONF_PREFIX, ""))
    for model_id in coordinator.data.keys():
        model_wrapper = coordinator.data[model_id]
        for key in model_wrapper.getKeys():
            for model_index in range(model_wrapper.num_models):
                data = {
                    "device_info": device_info,
                    "key": key,
                    "model_id": model_id,
                    "model_index": model_index,
                    "model": model_wrapper,
                    "prefix": prefix,
                }

                meta = model_wrapper.getMeta(key)
                sunspec_unit = meta.get("units", "")
                ha_meta = HA_META.get(sunspec_unit, [sunspec_unit, None, None])
                device_class = ha_meta[2]
                if sunspec_unit == "":
                    _LOGGER.debug("No unit for")
                    _LOGGER.debug(meta)
                if device_class == DEVICE_CLASS_ENERGY:
                    _LOGGER.debug("Adding energy sensor")
                    sensors.append(SunSpecEnergySensor(coordinator, entry, data))
                else:
                    sensors.append(SunSpecSensor(coordinator, entry, data))

    async_add_devices(sensors)


class SunSpecSensor(SunSpecEntity, SensorEntity):
    """sunspec Sensor class."""

    def __init__(self, coordinator, config_entry, data):
        super().__init__(
            coordinator, config_entry, data["device_info"], data["model"].getGroupMeta()
        )
        self.model_id = data["model_id"]
        self.model_index = data["model_index"]
        self.model_wrapper = data["model"]
        self.key = data["key"]
        self._meta = self.model_wrapper.getMeta(self.key)
        self._group_meta = self.model_wrapper.getGroupMeta()
<<<<<<< HEAD
        self._point_meta = self.model_wrapper.getPoint(self.key).pdef
        sunspec_unit = self._meta.get("units", "")
=======
        sunspec_unit = self._meta.get("units", self._meta.get("type", ""))
>>>>>>> d524f074
        ha_meta = HA_META.get(sunspec_unit, [sunspec_unit, ICON_DEFAULT, None])
        self.unit = ha_meta[0]
        self.use_icon = ha_meta[1]
        self.use_device_class = ha_meta[2]
        self._options = []
        # Used if this is an energy sensor and the read value is 0
        # Updated wheneve the value read is not 0
        self.lastKnown = None
        self._assumed_state = False

        self._uniqe_id = get_sunspec_unique_id(
            config_entry.entry_id, self.key, self.model_id, self.model_index
        )

        vtype = self._meta["type"]
        if vtype in ("enum16", "bitfield32"):
            self._options = self._point_meta.get("symbols", None)
            if self._options is None:
                self.use_device_class = None
            else:
                self.use_device_class = SensorDeviceClass.ENUM
                self._options = [item["name"] for item in self._options]
                self._options.append("")

        self._device_id = config_entry.entry_id
        name = self._group_meta.get("name", str(self.model_id))
        if self.model_index > 0:
            name = f"{name} {self.model_index}"
        key_parts = self.key.split(":")
        if len(key_parts) > 1:
            name = f"{name} {key_parts[0]} {key_parts[1]}"

        desc = self._meta.get("label", self.key)
        if self.unit == ELECTRIC_CURRENT_AMPERE and "DC" in desc:
            self.use_icon = ICON_DC_AMPS

        if data["prefix"] != "":
            name = f"{data['prefix']} {name}"

        self._name = f"{name.capitalize()} {desc}"
        _LOGGER.debug(
            "Created sensor for %s in model %s using prefix %s: %s uid %s, device class %s unit %s",
            self.key,
            self.model_id,
            data["prefix"],
            self._name,
            self._uniqe_id,
            self.use_device_class,
            self.unit,
        )

    # def async_will_remove_from_hass(self):
    #    _LOGGER.debug(f"Will remove sensor {self._uniqe_id}")

    @property
    def options(self):
        if self.device_class != SensorDeviceClass.ENUM:
            return None
        return self._options

    @property
    def name(self):
        """Return the name of the sensor."""
        return self._name

    @property
    def unique_id(self):
        """Return a unique ID to use for this entity."""
        return self._uniqe_id

    @property
    def assumed_state(self):
        return self._assumed_state

    @property
    def native_value(self):
        """Return the state of the sensor."""
        try:
            val = self.coordinator.data[self.model_id].getValue(
                self.key, self.model_index
            )
        except OverflowError:
            _LOGGER.warning(
                "Math overflow error when retreiving calculated value for %s", self.key
            )
            return None
        vtype = self._meta["type"]
        if vtype in ("enum16", "bitfield32"):
            symbols = self._meta.get("symbols", None)
            if symbols is None:
                return val
            if vtype == "enum16":
                symbol = list(filter(lambda s: s["value"] == val, symbols))
                if len(symbol) == 1:
                    return symbol[0]["name"][:255]
            else:
                symbols = list(
                    filter(lambda s: (val >> int(s["value"])) & 1 == 1, symbols)
                )
                if len(symbols) > 0:
                    return ",".join(map(lambda s: s["name"], symbols))[:255]
                return ""
        return val

    @property
    def native_unit_of_measurement(self):
        """Return the unit of measurement."""
        # if self.unit == "":
        #     _LOGGER.debug(f"UNIT IS NONT FOR {self.name}")
        #    return None
        return self.unit

    @property
    def icon(self):
        """Return the icon of the sensor."""
        return self.use_icon

    @property
    def device_class(self):
        """Return de device class of the sensor."""
        return self.use_device_class

    @property
    def state_class(self):
        """Return de device class of the sensor."""
        if self.unit == "" or self.unit is None:
            return None
        if self.device_class == DEVICE_CLASS_ENERGY:
            return STATE_CLASS_TOTAL_INCREASING
        return STATE_CLASS_MEASUREMENT

    @property
    def extra_state_attributes(self):
        """Return the state attributes."""
        attrs = {
            "integration": DOMAIN,
            "sunspec_key": self.key,
        }
        label = self._meta.get("label", None)
        if label is not None:
            attrs["label"] = label

        vtype = self._meta["type"]
        if vtype in ("enum16", "bitfield32"):
            attrs["raw"] = self.coordinator.data[self.model_id].getValue(
                self.key, self.model_index
            )
        return attrs


class SunSpecEnergySensor(SunSpecSensor, RestoreSensor):
    def __init__(self, coordinator, config_entry, data):
        super().__init__(coordinator, config_entry, data)
        self.last_known_value = None

    @property
    def native_value(self):
        val = super().native_value
        # For an energy sensor a value of 0 woulld mess up long term stats because of how total_increasing works
        if val == 0:
            _LOGGER.debug(
                "Returning last known value instead of 0 for {self.name) to avoid resetting total_increasing counter"
            )
            self._assumed_state = True
            return self.lastKnown
        self.lastKnown = val
        self._assumed_state = False
        return val

    async def async_added_to_hass(self) -> None:
        """Call when entity about to be added to hass."""
        await super().async_added_to_hass()
        _LOGGER.debug(f"{self.name} Fetch last known state")
        state = await self.async_get_last_sensor_data()
        if state:
            _LOGGER.debug(
                f"{self.name} Got last known value from state: {state.native_value}"
            )
            self.last_known_value = state.native_value
        else:
            _LOGGER.debug(f"{self.name} No previous state was found")<|MERGE_RESOLUTION|>--- conflicted
+++ resolved
@@ -5,14 +5,8 @@
 from homeassistant.components.sensor import DEVICE_CLASS_ENERGY
 from homeassistant.components.sensor import DEVICE_CLASS_TEMPERATURE
 from homeassistant.components.sensor import DEVICE_CLASS_VOLTAGE
-<<<<<<< HEAD
-from homeassistant.components.sensor import (
-    SensorDeviceClass,
-)
-=======
 from homeassistant.components.sensor import RestoreSensor
 from homeassistant.components.sensor import SensorDeviceClass
->>>>>>> d524f074
 from homeassistant.components.sensor import SensorEntity
 from homeassistant.components.sensor import STATE_CLASS_MEASUREMENT
 from homeassistant.components.sensor import STATE_CLASS_TOTAL_INCREASING
@@ -130,12 +124,8 @@
         self.key = data["key"]
         self._meta = self.model_wrapper.getMeta(self.key)
         self._group_meta = self.model_wrapper.getGroupMeta()
-<<<<<<< HEAD
         self._point_meta = self.model_wrapper.getPoint(self.key).pdef
-        sunspec_unit = self._meta.get("units", "")
-=======
         sunspec_unit = self._meta.get("units", self._meta.get("type", ""))
->>>>>>> d524f074
         ha_meta = HA_META.get(sunspec_unit, [sunspec_unit, ICON_DEFAULT, None])
         self.unit = ha_meta[0]
         self.use_icon = ha_meta[1]
